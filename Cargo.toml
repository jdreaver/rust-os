[package]
name = "rust-os"
version = "0.1.0"
edition = "2021"

[lib]
crate-type = ["staticlib"]

[dependencies]
<<<<<<< HEAD
limine = "0.1.10"
=======
lazy_static = { version = "1", features = ["spin_no_std"] }
multiboot2 = "0.15"
pc-keyboard = "0.5"
pic8259 = "0.10"
spin = "0.5"
uart_16550 = "0.2"
volatile = "0.2"
x86_64 = "0.14"
>>>>>>> 5b3f4984
<|MERGE_RESOLUTION|>--- conflicted
+++ resolved
@@ -7,15 +7,11 @@
 crate-type = ["staticlib"]
 
 [dependencies]
-<<<<<<< HEAD
+lazy_static = { version = "1", features = ["spin_no_std"] }
 limine = "0.1.10"
-=======
-lazy_static = { version = "1", features = ["spin_no_std"] }
-multiboot2 = "0.15"
 pc-keyboard = "0.5"
 pic8259 = "0.10"
 spin = "0.5"
 uart_16550 = "0.2"
 volatile = "0.2"
-x86_64 = "0.14"
->>>>>>> 5b3f4984
+x86_64 = "0.14"
--- conflicted
+++ resolved
@@ -29,13 +29,7 @@
           # For emulation
           qemu
 
-<<<<<<< HEAD
           # Build
-=======
-          # Builds
-          grub2
-          nasm
->>>>>>> 5b3f4984
           xorriso
         ];
       };

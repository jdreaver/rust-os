--- conflicted
+++ resolved
@@ -64,11 +64,6 @@
     stack_frame: InterruptStackFrame,
     error_code: PageFaultErrorCode,
 ) {
-<<<<<<< HEAD
-    serial_println!("EXCEPTION: PAGE FAULT\n{:#?}", stack_frame);
-
-=======
->>>>>>> 2df97cec
     use x86_64::registers::control::Cr2;
 
     serial_println!("EXCEPTION: PAGE FAULT");

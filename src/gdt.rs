//! Global Descriptor Table (GDT) and Task State Segment (TSS) setup.

use lazy_static::lazy_static;
use x86_64::structures::gdt::{Descriptor, GlobalDescriptorTable, SegmentSelector};
use x86_64::structures::tss::TaskStateSegment;
use x86_64::VirtAddr;

lazy_static! {
    static ref GDT: (GlobalDescriptorTable, Selectors) = {
        let mut gdt = GlobalDescriptorTable::new();
        let code_selector = gdt.add_entry(Descriptor::kernel_code_segment());
        let tss_selector = gdt.add_entry(Descriptor::tss_segment(&TSS));
        (
            gdt,
            Selectors {
                code_selector,
                tss_selector,
            },
        )
    };
}

struct Selectors {
    code_selector: SegmentSelector,
    tss_selector: SegmentSelector,
}

pub const DOUBLE_FAULT_IST_INDEX: u16 = 0;

lazy_static! {
    // N.B. TSS is mostly used in 32 bit mode, but in 64 bit mode it is still
    // used for stack switching for fault handlers and for reserved stacks when
    // the CPU switches privilege levels. For double faults, it is important we
    // have a fresh stack so we can recover from a fault caused by a stack
    // overflow. Without a fresh stack, the CPU would try to allocate a stack
    // frame for the double fault handler and it would fail, causing a triple
    // fault.
    static ref TSS: TaskStateSegment = {
        let mut tss = TaskStateSegment::new();
        tss.interrupt_stack_table[DOUBLE_FAULT_IST_INDEX as usize] = {
            const STACK_SIZE: usize = 4096 * 5;
            static mut STACK: [u8; STACK_SIZE] = [0; STACK_SIZE];

            let stack_start = VirtAddr::from_ptr(unsafe { &STACK });
            #[allow(clippy::let_and_return)]
            let stack_end = stack_start + STACK_SIZE;
            stack_end
        };
        tss
    };
}

pub fn init() {
    use x86_64::instructions::tables::load_tss;
    use x86_64::registers::segmentation::{Segment, CS, DS, ES, FS, GS, SS};

    GDT.0.load();
    unsafe {
        // Reload to the CS (code segment) register to point to the new GDT, not
        // the GDT we built for bootstrapping.
        CS::set_reg(GDT.1.code_selector);
        load_tss(GDT.1.tss_selector);

        // NOTE: It is very important that the data segment registers (DS, ES,
        // FS, GS, SS) are set to zero. If they are not, the CPU will try to
        // access the GDT to get the segment descriptors for those registers,
        // but the GDT is not set up yet. This will cause a triple fault.
<<<<<<< HEAD
=======
        //
        // In 64 bit mode you don't need an actual data segment; using the null
        // segment from the GDT is okay. Many instructions, including iretq
        // (returning from exception handlers) require a data segment descriptor
        // _or_ the null descriptor.
>>>>>>> 857d5ca7
        DS::set_reg(SegmentSelector(0));
        ES::set_reg(SegmentSelector(0));
        FS::set_reg(SegmentSelector(0));
        GS::set_reg(SegmentSelector(0));
        SS::set_reg(SegmentSelector(0));
    }
}<|MERGE_RESOLUTION|>--- conflicted
+++ resolved
@@ -65,14 +65,11 @@
         // FS, GS, SS) are set to zero. If they are not, the CPU will try to
         // access the GDT to get the segment descriptors for those registers,
         // but the GDT is not set up yet. This will cause a triple fault.
-<<<<<<< HEAD
-=======
         //
         // In 64 bit mode you don't need an actual data segment; using the null
         // segment from the GDT is okay. Many instructions, including iretq
         // (returning from exception handlers) require a data segment descriptor
         // _or_ the null descriptor.
->>>>>>> 857d5ca7
         DS::set_reg(SegmentSelector(0));
         ES::set_reg(SegmentSelector(0));
         FS::set_reg(SegmentSelector(0));
